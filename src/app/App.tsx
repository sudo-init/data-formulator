--- conflicted
+++ resolved
@@ -193,13 +193,8 @@
             }
             
         }).catch(err => {
-<<<<<<< HEAD
-            //console.error(err)
-            console.error('no auth necessary.')
-=======
             //user is not logged in, do not show logout button
             //console.error(err)
->>>>>>> 355ee666
         });
     }, [])
 
